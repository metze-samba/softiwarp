--- conflicted
+++ resolved
@@ -701,21 +701,11 @@
 		rv = -ECONNRESET;
 		goto out;
 	}
-<<<<<<< HEAD
-		dprint(DBG_CM|DBG_ON, "Reply test.: CRC %d:%d:%d, M %d:%d\n",
-			cep->mpa.hdr.params.c, mpa_crc_required, mpa_crc_strict,
-			cep->mpa.hdr.params.m, 0);
-=======
->>>>>>> 95028594
 	if ((cep->mpa.hdr.params.m == 1) ||
 	    (mpa_crc_required && !cep->mpa.hdr.params.c) ||
 	    (mpa_crc_strict && !mpa_crc_required && cep->mpa.hdr.params.c)) {
 
-<<<<<<< HEAD
-		dprint(DBG_CM|DBG_ON, "Reply unsupp.: CRC %d:%d:%d, M %d:%d\n",
-=======
 		dprint(DBG_CM|DBG_ON, " Reply unsupp.: CRC %d:%d:%d, M %d:%d\n",
->>>>>>> 95028594
 			cep->mpa.hdr.params.c, mpa_crc_required, mpa_crc_strict,
 			cep->mpa.hdr.params.m, 0);
 
